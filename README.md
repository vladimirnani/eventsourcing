--- conflicted
+++ resolved
@@ -408,13 +408,8 @@
                                       name='integer_sequenced_item_uc'),
 ```
 
-<<<<<<< HEAD
-Now create the database table. The SQLAlchemy objects can be adapted with classes from the 
-library, which provide a common interface for the required operations: ```setup_connection()```
-=======
 Now create the database table. The SQLAlchemy objects can be adapted with a ```Datastore``` from the 
 library, which provides a common interface for the operations ```setup_connection()```
->>>>>>> 767211ca
 and ```setup_tables()```.
 
 ```python
@@ -446,19 +441,11 @@
 
 #### Event store
 
-<<<<<<< HEAD
-To support different kinds of sequences, and allow for different schemas
-for storing events, the event store uses a "sequenced item mapper" to map
-domain events into sequenced items, and an "active record strategy" to map
-between sequenced items and a database table. The details have been made
-explicit so they can be easily replaced.
-=======
 To support different kinds of sequences, and to allow for different schemas
 for storing events, the event store has been factored to use a "sequenced
 item mapper" to map domain events to sequenced items, and an "active record
 strategy" to map between sequenced items and a database table. The details
 have been made explicit so they can be easily replaced.
->>>>>>> 767211ca
 
 The sequenced item mapper gets values from the domain event and derives the
 values of sequenced item fields. The active record strategy uses an active
